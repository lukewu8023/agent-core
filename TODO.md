--- conflicted
+++ resolved
@@ -1,34 +1,14 @@
 # TODO
 
 ### Feature
-- execution bug: 
-1) if step B successful, prvious step A is removed in the execution prompt
-2) should remove Previous Step Failed Attempt record in context
-- replan bug
-1) plan_graph.tools_knowledge is missing when replanning
-- compatible with autogen and langgraph
-<<<<<<< HEAD
+- compatible with autogen
 - tool execute try catch exception add evaluator, add suggestion (v1) (done need test)
 - validation retry in generic planner(v1) (done need test)
-- support overwrite validation max attempt and threshold(v2)
-- knowledge graph to collect sufficient information(v2)
-- enrich log (input/output/prompt)(v2)
-- knowledge & background rag (v2)
-- change context by step(v2)
-=======
-- validation retry in generic planner(v1)
-- summary include agent execute result(v1)
-- execute: background, context, tool (v1)
-- evaluator: background, context (v1)
-- tool execute try catch exception add evaluator, add suggestion (v1)
-- replan: background, knowledge, categories_str, task, tool (background, knowledge, categories_str, task, tool) (v1)
-
 - change context by step(v2)
 - enrich log (input/output/prompt)(v2)
 - knowledge & background rag (v2)
 - support overwrite validation max attempt and threshold(v2)
 - knowledge graph to collect sufficient information(v2)
->>>>>>> 4e5fb64c
 
 ### Test
 - more unit testing
@@ -47,9 +27,6 @@
 - successful generation rate
 - put example in another project
 - UI interaction
-<<<<<<< HEAD
-- bug
-=======
 - pass parent task for all step execution 
 - fix background used in planner
 - validation add execution history 
@@ -58,7 +35,6 @@
 - abstract validator base, unique output return
 - adjust planner prompt to use tool better
 - bug (done)
->>>>>>> 4e5fb64c
 ```json
 {
      "id": "B.2.1.1.2",
@@ -67,20 +43,10 @@
      "validation_threshold": 0.9,
      "max_attempts": 3
 }
-<<<<<<< HEAD
 ```
-- pass parent task for all step execution 
-- fix background used in planner
-- validation add execution history 
-- expose generic planner prompt from graph planner 
-- change validator to evaluator
-- abstract validator base, unique output return
-- adjust planner prompt to use tool better
 - plan: background, knowledge, categories_str, task, tool
 - execute: background, context, tool
 - evaluator: background, context
 - replan: background, knowledge, categories_str, task, tool
 - summary include agent execute result
-=======
-```
->>>>>>> 4e5fb64c
+- compatible with langgraph