# planners/graph_planner.py

import json
import re

from agent_core.evaluators import BaseEvaluator
from agent_core.planners.base_planner import (
    BasePlanner,
    background_format,
    tool_knowledge_format,
)
from agent_core.planners.generic_planner import GenericPlanner, Step
from agent_core.models.model_registry import ModelRegistry
from agent_core.utils.context_manager import ContextManager
from agent_core.entities.steps import Steps
from datetime import datetime
from dataclasses import dataclass, field
from typing import List, Dict, Optional
from langchain_core.tools import BaseTool

from agent_core.utils.llm_chat import parse_llm_response
from agent_core.utils.logger import get_logger


@dataclass
class ExecutionResult:
    output: str
    evaluation_score: float
    timestamp: datetime


@dataclass
class ReplanHistory:
    history: List[Dict] = field(default_factory=list)

    def add_record(self, record: Dict):
        self.history.append(record)


@dataclass
class Node:
    """
    Represents a single node in the PlanGraph.
    """

    id: str
    task_description: str
    next_nodes: List[str] = field(default_factory=list)

    task_use_tool: bool = False
    task_tool_name: str = ""
    task_tool: BaseTool = None

    execution_results: List[ExecutionResult] = field(default_factory=list)
    evaluation_threshold: float = 0.9
    max_attempts: int = 3
    current_attempts: int = 0
    failed_reasons: List[str] = field(default_factory=list)

    task_category: str = "default"

    def set_next_node(self, node: "Node"):
        if node.id not in self.next_nodes:
            self.next_nodes.append(node.id)


@dataclass
class PlanGraph:
    """
    Holds multiple Node objects in a directed structure.
    Node-based plan execution with possible replan logic.
    """

    logger = get_logger("plan-graph")

    nodes: Dict[str, Node] = field(default_factory=dict)
    start_node_id: Optional[str] = None
    replan_history: ReplanHistory = field(default_factory=ReplanHistory)
    current_node_id: Optional[str] = None

    def add_node(self, node: Node):
        self.nodes[node.id] = node
        if self.start_node_id is None:
            self.start_node_id = node.id

    def summarize_plan(self) -> str:
        summary = ""
        for n in self.nodes.values():
            summary += f"Node {n.id}: {n.task_description}, Next: {n.next_nodes}\n"
        return summary


def _should_replan(node: Node) -> bool:
    """
    Checks if the node's last result is below threshold and attempts are exceeded.
    """
    if not node.execution_results:
        return False
    last_entry = node.execution_results[-1]
    if isinstance(last_entry, ExecutionResult):
        last_score = last_entry.evaluation_score
    else:
        return False

    if last_score >= node.evaluation_threshold:
        return False
    elif node.current_attempts >= node.max_attempts:
        failure_reason = f"Node {node.id} failed to reach threshold after {node.max_attempts} attempts."
        node.failed_reasons.append(failure_reason)
        return True
    return False


class GraphPlanner(BasePlanner):
    """
    A planner that builds a PlanGraph, uses context, and executes node-based logic with re-planning.
    Inherits from BasePlanner instead of GenericPlanner.
    """

    DEFAULT_EXECUTE_PROMPT = """

<Background>
{background}
</Background>

{context}

Now, based on the above background and context, process the following task, please notice not to repeat those responses in the failed attempts and take those suggestions before respond.

<Task>
<Root Task>
{task}
</Root Task>
<Current Task>
{task_description}
</Current Task>
</Task>

Task Use Tool: {task_use_tool}

<Tool Use>
Task Tool Description: {tool_description}
If Task Use Tool is `False`, process according to the description of the current task,
If Task Use Tool is `True`, process using tools,
For each tool argument, based on context and human's question to generate arguments value according to the argument description.

The result must not contain any explanatory note (like '// explain'). Provide a pure JSON string that can be parsed.
</Tool Use>

<Output Example>
If task use tool is true, example:
{{
    "use_tool": true,
    "tool_name": "Event",
    "tool_arguments": {{
        "eventId": "1000"
    }}
}}
If task use tool is false, example:
{{
    "use_tool": false,
    "response": "result detail"
}}
</Output Example>
"""

    DEFAULT_REPLAN_PROMPT = """
You are an intelligent assistant helping to adjust a task execution plan represented as a graph of subtasks. Below are the details:

**Background:**
{background}

**Knowledge:**
{knowledge}

**Tools:**
{tools_knowledge}

**Root Task:**
{root_task}

**Categories:**
{categories_str}

**Current Plan:**
{plan_summary}

**Execution History:**
{execution_history}
(Notes: 1.0 is the full score. The closer to 1.0, the closer to accuracy. 0.9 is the threshold. Less than 0.9 is failed.)

**Failure Reason:**
{failure_reason}

**Replanning History:**
{replan_history}

**Instructions:**
- Analyze the Current Plan, Execution History, Failure Reason and Replanning History to decide on one of two actions:
    1. **breakdown**: Break down the task of failed node {current_node_id} into smaller subtasks.
    2. **replan**: Go back to a previous node for replanning, 
- If you choose **breakdown**, provide detailed descriptions of the new subtasks, only breakdown the current (failed) node, otherwise it should be replan. ex: if current node is B, breakdown nodes should be B.1, B.2, if current node is B.2, breakdown nodes should be B.2.1, B.2.2... and make the all nodes as chain eventually.
- If you choose **replan**, specify which node to return to and suggest any modifications to the plan after that node, do not repeat previous failure replanning in the Replanning History.
- The id generated following the naming convention as A.1, B.1.2, C.2.5.2, new id (not next_nodes) generation example: current: B > new sub: B.1, current: B.2.2.2 > new sub: B.2.2.2.1
- Return your response in the following JSON format (do not include any additional text):

```json
{{
    "action": "breakdown" or "replan",
    "new_subtasks": [  // Required if action is "breakdown"
        {{
            "id": "unique_task_id",
            "task_description": "Description of the subtask",
            "next_nodes": ["next_node_id_1", "next_node_id_2"],
            "evaluation_threshold": 0.9,
            "max_attempts": 3
        }}
    ],
    "restart_node_id": "node_id",  // Required if action is "replan"
    "modifications": [  // Optional, used if action is "replan"
        {{
            "node_id": "node_to_modify_id",
            "task_description": "Modified description",
            "next_nodes": ["next_node_id_1", "next_node_id_2"],
            "evaluation_threshold": 0.9,
            "max_attempts": 3
        }}
    ],
    "rationale": "Explanation of your reasoning here"
}}

**Note:** Ensure your response is valid JSON, without any additional text or comments.
"""

    def __init__(self, model_name: str = None, log_level: Optional[str] = None):
        super().__init__(model_name, log_level)
        self.plan_graph: Optional[PlanGraph] = None
        self.context_manager = ContextManager()

        self._replan_prompt = self.DEFAULT_REPLAN_PROMPT
        self._execute_prompt = self.DEFAULT_EXECUTE_PROMPT

    @property
    def replan_prompt(self) -> str:
        """Prompt for replan instructions in call_llm_for_replan."""
        return self._replan_prompt

    @replan_prompt.setter
    def replan_prompt(self, value: str):
        self._replan_prompt = value

    @property
    def execute_prompt(self) -> str:
        """Prompt for node prompt"""
        return self._execute_prompt

    @execute_prompt.setter
    def execute_prompt(self, value: str):
        self._execute_prompt = value

    def plan(
        self,
        task: str,
        tools: Optional[List[BaseTool]],
        knowledge: str = "",
        background: str = "",
        categories: Optional[List[str]] = None,
    ) -> Steps:
        """
        1) Call GenericPlanner to obtain a list of Steps using the same arguments.
        2) Convert those Steps into a PlanGraph with Node objects.
        3) Return the same Steps (for reference), but we'll actually execute nodes later.
        """
        self.logger.info(f"GraphPlanner: Creating plan for task: {task}")

        # Use GenericPlanner internally to get the steps
        generic_planner = GenericPlanner(model_name=self.model_name, log_level=None)
        generic_planner.prompt = self.prompt
        plan = generic_planner.plan(
            task=task,
            tools=tools,
            knowledge=knowledge,
            background=background,
            categories=categories,
        )

        # Convert Steps -> Node objects in a new PlanGraph
        plan_graph = PlanGraph()

        plan_graph.prompt = self._replan_prompt  # If needed for replan calls
        plan_graph.background = background
        plan_graph.knowledge = knowledge
        plan_graph.categories = categories
        plan_graph.task = task
        plan_graph.tools = tool_knowledge_format(tools)

        previous_node = None
        tool_map = {}
        if tools is not None:
            tool_map = {tool.name: tool for tool in tools}

        for idx, step in enumerate(plan.steps, start=1):
            node_id = chr(65 + idx - 1)  # e.g., A, B, C...
            next_node_id = chr(65 + idx) if idx < len(plan.steps) else ""

            node = Node(
                id=node_id,
                task_description=step.description,
                task_use_tool=step.use_tool,
                task_tool_name=step.tool_name,
                task_tool=tool_map.get(step.tool_name) if step.tool_name else None,
                next_nodes=[next_node_id] if next_node_id else [],
                max_attempts=3,
                task_category=step.category,
            )
            plan_graph.add_node(node)

            if previous_node:
                previous_node.set_next_node(node)
            previous_node = node

        self.plan_graph = plan_graph
        return plan

    def execute_plan(
        self,
        plan: Steps,
        task: str,
        execution_history: Steps,
        evaluators_enabled: bool,
        evaluators: dict,
        context_manager: ContextManager = None,
        background: str = "",
    ):
        """
        Executes the PlanGraph node by node.
        'steps' is ignored in practice, because we use self.plan_graph.
        This signature is here for consistency with the BasePlanner interface.
        """
        if not self.plan_graph:
            self.logger.error(
                "No plan graph found. Need to generate plan graph by plan() first."
            )
            return

        if context_manager:
            self.context_manager = context_manager

        pg = self.plan_graph
        pg.current_node_id = pg.current_node_id or pg.start_node_id
        while pg.current_node_id:
            if pg.current_node_id not in pg.nodes:
                self.logger.error(
                    f"Node {pg.current_node_id} does not exist in the plan. Aborting execution."
                )
                break

            node = pg.nodes[pg.current_node_id]
            response = self._execute_node(node, self.model_name, task, background)
            execution_result, details = self._evaluate_node(
                node,
                task,
                response,
                evaluators_enabled,
                evaluators,
                background,
                context_manager,
            )
            self.logger.info(
                f"Node {node.id} execution score: {execution_result.evaluation_score}"
            )

            if execution_result.evaluation_score >= node.evaluation_threshold:
                if self.context_manager:
                    attempt = "|".join(str(i) for i in range(node.current_attempts + 1))
                    self.context_manager.context = {
                        k: v
                        for k, v in self.context_manager.context.items()
                        if not re.match(
                            f"Previous Step {node.id}(.([0-9])*)* Failed Attempt ({attempt})?",
                            k,
                        )
                    }

                    # Add node info to context
                    key = f"Previous Step {node.id}"
                    if self.context_manager:
                        self.context_manager.add_context(
                            key,
                            f"""
Task description: {node.task_description}
Task response: {response}
                        """,
                        )
                    # Keep the raw response in node's execution_results for reference
                    node.execution_results.append(response)

                node.result = response
                execution_history.add_step(
                    Step(
                        name=node.id,
                        description=node.task_description,
                        result=str(response),
                    )
                )
                if node.next_nodes:
                    pg.current_node_id = node.next_nodes[0]
                else:
                    self.logger.info("Plan execution completed successfully.")
                    break
            else:
                if _should_replan(node):

                    attempt = "|".join(str(i) for i in range(node.current_attempts + 1))
                    self.context_manager.context = {
                        k: v
                        for k, v in self.context_manager.context.items()
                        if not re.match(
                            f"Previous Step {node.id}(.([0-9])*)* Failed Attempt ({attempt})?",
                            k,
                        )
                    }

                    self.logger.warning(f"Replanning needed at Node {node.id}")
                    failure_info = self.prepare_failure_info(node, details)
                    replan_response = self.call_llm_for_replan(pg, failure_info)
<<<<<<< HEAD
                    try:
                        adjustments = parse_llm_response(replan_response)
=======
                    adjustments = LLMChat(self.model_name).parse_llm_response(
                        replan_response
                    )
                    if adjustments:
>>>>>>> 30d3afc8
                        pg.replan_history.add_record(
                            {
                                "timestamp": datetime.now(),
                                "node_id": node.id,
                                "failure_reason": (
                                    node.failed_reasons[-1]
                                    if node.failed_reasons
                                    else "Unknown"
                                ),
                                "llm_response": adjustments,
                            }
                        )
                        apply_adjustments_to_plan(self.plan_graph, node.id, adjustments)
                        self.logger.info(
                            f"New plan after adjusted: {self.plan_graph.nodes}"
                        )
                        restart_node_id = self.determine_restart_node(adjustments)
                        self.cleanup_context(
                            pg.current_node_id, adjustments.get("restart_node_id")
                        )
                        if restart_node_id:
                            pg.current_node_id = restart_node_id
                        else:
                            break

                    except json.JSONDecodeError as e:
                        self.logger.error(
                                "Could not parse LLM response for replan, aborting."
                            )
                        break
                else:
                    # Retry the same node
                    self.logger.warning(f"Retrying Node {node.id}")
                    # remove node info from context
                    key = f"Previous Step {node.id}"
                    if self.context_manager:
                        self.context_manager.remove_context(key)
                        key = f"Previous Step {node.id} Failed Attempt {node.current_attempts}"
                        self.context_manager.add_context(
                            key,
                            f"""
Task response: {response}
                            """,
                        )

                    continue
        return "Task execution completed using GraphPlanner."

    def _execute_node(
        self, node: Node, model_name: str, task: str, background: str
    ) -> str:
        """
        Build prompt + call the LLM. If 'use_tool', invoke the tool.
        """
        self.logger.info(f"Executing Node {node.id}: {node.task_description}")
        node.current_attempts += 1

        tool_description = ""
        if node.task_use_tool:
            if node.task_tool is None:
                self.logger.warning(
                    f"Node {node.id} indicates 'use_tool' but 'task_tool' is None. Skipping tool usage details."
                )
            elif hasattr(node.task_tool, "args_schema"):
                tool_description = str(node.task_tool.args_schema.model_json_schema())
            else:
                self.logger.warning(
                    f"Node {node.id} indicates 'use_tool' but the provided tool lacks 'args_schema'."
                )
                tool_description = f"[Tool: {node.task_tool_name}]"

        # Node doesn't store a custom prompt, so we use self._execute_prompt
        final_prompt = self._execute_prompt.format(
            context=self.context_manager.context_to_str(),
            task=task,
            background=background,
            task_description=f"<Step {node.id}>\nTask Desc: {node.task_description}\n</Step {node.id}>",
            task_use_tool=node.task_use_tool,
            tool_description=tool_description,
        )

        response = ModelRegistry.get_model(model_name).process(final_prompt)
        cleaned = response.replace("```json", "").replace("```", "").strip()
        cleaned = cleaned.replace("\\", "\\\\")
        try:
            data = json.loads(cleaned)
            if "use_tool" in data:
                if data["use_tool"]:
                    if node.task_tool is not None:
                        try:
                            tool_response = node.task_tool.invoke(
                                data["tool_arguments"]
                            )
                            response = (
                                f"task tool description: {node.task_tool.description}\n"
                                f"task tool response : {tool_response}"
                            )
                        except Exception as e:
                            response = "Incorrect tool arguments and unexpected result when invoke the tool."
                    else:
                        response = "Tool usage was requested, but no tool is attached to this node."
                else:
                    response = data["response"]
            else:
                response = "Incorrect and unexpected structure in response."
        except json.JSONDecodeError as e:
            self.logger.error(f"Failed to parse JSON: {e}")
            self.logger.error(f"Raw LLM response was: {cleaned}")
            raise ValueError("Invalid JSON format in planner response.")

        self.logger.info(f"Response:\n {response}")
        return response

    def _evaluate_node(
        self,
        node: Node,
        root_task: str,
        result: str,
        evaluators_enabled: bool,
        evaluators: Dict[str, BaseEvaluator],
        background: str,
        context_manager: ContextManager,
    ):
        """
        evaluate the node output using agent's evaluator if enabled.
        Return 0..1 scale.
        """
        if not evaluators_enabled:
            execution_result = ExecutionResult(
                output=result, evaluation_score=1.0, timestamp=datetime.now()
            )
            node.execution_results.append(execution_result)
            return execution_result, ""

        chosen_cat = (
            node.task_category if node.task_category in evaluators else "default"
        )
        evaluator = evaluators.get(chosen_cat)
        if not evaluator:
            self.logger.warning(
                f"No evaluator found for category '{chosen_cat}'. evaluation skipped."
            )
            execution_result = ExecutionResult(
                output=result, evaluation_score=1.0, timestamp=datetime.now()
            )
            node.execution_results.append(execution_result)
            return execution_result

        evaluator_result = evaluator.evaluate(
            root_task, node.task_description, result, background, context_manager
        )
        numeric_score = float(evaluator_result.score) / 40.0
        execution_result = ExecutionResult(
            output=result, evaluation_score=numeric_score, timestamp=datetime.now()
        )
        node.execution_results.append(execution_result)
        return execution_result, evaluator_result.details

    def prepare_failure_info(self, node: Node, details: str) -> Dict:
        """
        Produce the context for replan prompt.
        """
        pg = self.plan_graph
        return {
            "failure_reason": (
                node.failed_reasons[-1] if node.failed_reasons else "No"
            ),
            "execution_history": [
                {
                    "node_id": n.id,
                    "results": [
                        er.evaluation_score if isinstance(er, ExecutionResult) else None
                        for er in n.execution_results
                    ],
                }
                for n in pg.nodes.values()
            ],
            "replan_history": pg.replan_history.history,
            "evaluator": details,
        }

    def call_llm_for_replan(self, plan_graph: PlanGraph, failure_info: Dict) -> str:
        plan_summary = plan_graph.summarize_plan()
        context_str = (
            self.context_manager.context_to_str() if self.context_manager else ""
        )

        final_prompt = plan_graph.prompt.format(
            background=plan_graph.background,
            knowledge=plan_graph.knowledge,
            tools_knowledge=plan_graph.tools,
            root_task=plan_graph.task,
            context_str=context_str,
            categories_str=(
                ", ".join(plan_graph.categories)
                if plan_graph.categories
                else "(Not defined)"
            ),
            plan_summary=plan_summary,
            execution_history=failure_info["execution_history"],
            failure_reason=failure_info["failure_reason"],
            replan_history=failure_info["replan_history"],
            current_node_id=plan_graph.current_node_id,
        )

        self.logger.info("Calling model for replan instructions...")
        response = self._model.process(final_prompt)
        self.logger.info(f"Replan response: {response}")
        return response

    def determine_restart_node(self, adjustments: str) -> Optional[str]:
        # adjustments = json.loads(llm_response)
        action = adjustments.get("action")
        if action == "replan":
            restart_node_id = adjustments.get("restart_node_id")
        elif action == "breakdown":
            if (
                adjustments.get("new_subtasks")
                and len(adjustments.get("new_subtasks")) > 0
            ):
                restart_node_id = adjustments.get("new_subtasks")[0].get("id")
            else:
                print("No subtasks found for breakdown action. Aborting execution.")
                return None
            # new_subtasks = adjustments.get("new_subtasks", [])
            # if new_subtasks:
            #     restart_node_id = next(
            #         (st.get("id") for st in new_subtasks if "id" in st), None
            #     )
            #     if not restart_node_id:
            #         self.logger.warning(
            #             "No valid 'id' found in new_subtasks, cannot restart. Aborting."
            #         )
            #         return None
            # else:
            #     self.logger.warning(
            #         "No subtasks found for breakdown action. Aborting execution."
            #     )
            #     return None
        else:
            self.logger.warning("Unknown action. Aborting execution.")
            return None

        if restart_node_id in self.plan_graph.nodes:
            return restart_node_id
        else:
            if restart_node_id:
                self.logger.warning(
                    f"Restart node '{restart_node_id}' does not exist. Aborting execution."
                )
            return None

    def cleanup_context(self, current_node_id, restart_node_id):
        input_text = self.context_manager.context_to_str()
        nodes_to_remove = self.context_manager.identify_context_key(
            input_text, current_node_id, restart_node_id
        )
        for node in nodes_to_remove:
            self.context_manager.remove_context(node)


def apply_adjustments_to_plan(
    plan_graph: PlanGraph,
    node_id: str,
    adjustments: str,
):
    action = adjustments.get("action")

    if action == "breakdown":
        original_node = plan_graph.nodes.pop(node_id)
        if not original_node:
            plan_graph.logger.warning(
                f"No original node found for ID='{node_id}'. Skipping."
            )
            return
        new_subtasks = adjustments.get("new_subtasks", [])
        if not new_subtasks:
            plan_graph.logger.warning(
                "No 'new_subtasks' found for breakdown action. Skipping."
            )
            return
        # Insert new subtasks as nodes
        for st in new_subtasks:
            # original_sub_id = st.get("id") or "subtask"
            new_subtask_id = st.get("id")
            if not new_subtask_id:
                plan_graph.logger.warning(f"No 'id' in subtask: {st}. Skipping.")
                continue
            # if i < len(new_subtasks) - 1:
            #     subtask_next = [new_subtasks[i + 1]["id"]]
            # else:
            #     subtask_next = original_node.next_nodes
            new_node = Node(
                id=new_subtask_id,
                task_description=st.get("task_description", "No description provided."),
                next_nodes=st.get("next_nodes", []),
                evaluation_threshold=st.get("evaluation_threshold", 0.9),
                max_attempts=st.get("max_attempts", 3),
                task_category=st.get("step_category", "default"),
            )
            plan_graph.add_node(new_node)

        # Update references to the removed node
        for nid, node in plan_graph.nodes.items():
            if node_id in node.next_nodes:
                node.next_nodes.remove(node_id)
                node.next_nodes.append(new_subtasks[0]["id"])

    elif action == "replan":
        restart_node_id = adjustments.get("restart_node_id")
        modifications = adjustments.get("modifications", [])

        for mod in modifications:
            if not isinstance(mod, dict):
                plan_graph.logger.warning(
                    f"Modification is not a dict: {mod}. Skipping."
                )
                continue

            mod_id = mod.get("node_id")
            if not mod_id:
                plan_graph.logger.warning(
                    f"No 'node_id' in modification: {mod}. Skipping."
                )
                continue

            if mod_id in plan_graph.nodes:
                node = plan_graph.nodes.pop(mod_id)
                node.current_attempts = 0
                node.task_description = mod.get(
                    "task_description", node.task_description
                )
                node.next_nodes = mod.get("next_nodes", node.next_nodes)
                node.evaluation_threshold = mod.get(
                    "evaluation_threshold", node.evaluation_threshold
                )
                node.max_attempts = mod.get("max_attempts", node.max_attempts)
                node.task_category = mod.get("step_category", node.task_category)
                plan_graph.add_node(node)
            else:
                # If the node does not exist, create a new Node
                new_description = mod.get("task_description", "No description")
                new_node = Node(
                    id=mod_id,
                    task_description=new_description,
                    next_nodes=mod.get("next_nodes", []),
                    evaluation_threshold=mod.get("evaluation_threshold", 0.9),
                    max_attempts=mod.get("max_attempts", 3),
                    task_category=mod.get("step_category", "default"),
                )
                plan_graph.add_node(new_node)

        if restart_node_id and restart_node_id not in plan_graph.nodes:
            new_node = Node(
                id=restart_node_id,
                task_description="Automatically added restart node",
                next_nodes=[],
                evaluation_threshold=0.9,
                max_attempts=3,
            )
            plan_graph.add_node(new_node)

    else:
        plan_graph.logger.warning(f"Unknown action in adjustments: {action}")<|MERGE_RESOLUTION|>--- conflicted
+++ resolved
@@ -6,7 +6,6 @@
 from agent_core.evaluators import BaseEvaluator
 from agent_core.planners.base_planner import (
     BasePlanner,
-    background_format,
     tool_knowledge_format,
 )
 from agent_core.planners.generic_planner import GenericPlanner, Step
@@ -18,7 +17,7 @@
 from typing import List, Dict, Optional
 from langchain_core.tools import BaseTool
 
-from agent_core.utils.llm_chat import parse_llm_response
+from agent_core.utils.llm_chat import LLMChat
 from agent_core.utils.logger import get_logger
 
 
@@ -424,15 +423,10 @@
                     self.logger.warning(f"Replanning needed at Node {node.id}")
                     failure_info = self.prepare_failure_info(node, details)
                     replan_response = self.call_llm_for_replan(pg, failure_info)
-<<<<<<< HEAD
-                    try:
-                        adjustments = parse_llm_response(replan_response)
-=======
                     adjustments = LLMChat(self.model_name).parse_llm_response(
                         replan_response
                     )
                     if adjustments:
->>>>>>> 30d3afc8
                         pg.replan_history.add_record(
                             {
                                 "timestamp": datetime.now(),
@@ -457,11 +451,10 @@
                             pg.current_node_id = restart_node_id
                         else:
                             break
-
-                    except json.JSONDecodeError as e:
+                    else:
                         self.logger.error(
-                                "Could not parse LLM response for replan, aborting."
-                            )
+                            "Could not parse LLM response for replan, aborting."
+                        )
                         break
                 else:
                     # Retry the same node
